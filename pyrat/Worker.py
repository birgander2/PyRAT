<<<<<<< HEAD
from PyQt5 import QtCore, QtWidgets
import pyrat
=======
>>>>>>> c797bbf1
import copy
import logging

from PyQt4 import QtGui, QtCore

import pyrat
from pyrat.tools import ProgressBar, flattenlist, unflattenlist, bcolors, PyratInputError


def exec_out(args):
    """
    Helper function to make multiprocessing on class methods possible
    """
    func = getattr(args[0], args[1])
    if 'args' in args[2]:
        arg = args[2]['args']
        del args[2]['args']
        return func(arg, **args[2]), args[2]['meta']
    else:
        return func(**args[2]), args[2]['meta']


class Worker(object):

    para = {}
    blocksize = 128
    blockprocess = True
    delete = False

    def __init__(self, *args, **kwargs):
        super(Worker, self).__init__()

        self.nthreads = pyrat.pool._processes                                  # number of threads for processing
        # self.blockprocess = True                                               # blockprocessing on/off
        # self.blocksize = 128                                                   # size of single block

        for para in self.para:                                                 # copy defaults to self
            setattr(self, para['var'], para['value'])
        for (k, v) in kwargs.items():                                          # copy keywords to self
            setattr(self, k, v)                                                # eventually overwriting defaults
        if not hasattr(self, 'layer'):                                         # if no keyword was used
            self.layer = pyrat.data.active                                     # use active layer
# --------------------------------------------------

        self.name = self.__class__.__name__                                    # name of worker class (string)
        self.input = ''                                                        # input layer(s)
        self.output = ''                                                       # output layer(s)
        self.blockoverlap = 0                                                  # block overlap
        self.vblock = False                                                    # vertical blocks on/off
        self.blocks = []                                                       # list of block boundaries
        self.valid = []                                                        # valid part of each block
        # self.block = False                                                     # actual block range / validity
        self.allowed_ndim = False
        self.require_para = False
        self.allowed_dtype = False

        if pyrat._debug is True:
            self.nthreads = 1

    def layer_process(self, func, silent=True, **kwargs):
        """
        Generates a new layer from the return of its method 'func', called with **kwargs (and possible args stored
        in in the keyword 'args' as tuple). The size of the produced layer must be passed in the 'size'
        keyword. Returns the name of the new layer(s)
        """
        if 'layer' in kwargs:
            self.input = kwargs['layer']
        else:
            self.input = pyrat.data.active

        if any([isinstance(foo, list) for foo in self.input]):
            layshp = self.input
            self.input = flattenlist(self.input)
            nested = True
        else:
            nested = False

        query = pyrat.data.queryLayer(self.input)
        if isinstance(query, list):
            dshape = query[0]['shape']
        else:
            dshape = query['shape']

        if self.vblock:                                                        # init block processing
            self.initBP(dshape[-1])
        else:
            self.initBP(dshape[-2])

        if len(self.blocks) > 1 and self.nthreads > 1:                         # group chunks of blocks
            idx = [self.blocks[i:i + self.nthreads] for i in range(0, len(self.blocks), self.nthreads)]
        else:
            idx = [[block] for block in self.blocks]

        metain = pyrat.data.getAnnotation(layer=self.input)

        nb1 = 0                                                                # input block number
        nb2 = 0                                                                # output block number
        if silent is False:
            P = ProgressBar('  ' + self.name, len(self.blocks))
            P.update(0)
        for bidx in idx:                                                       # loop over chunks of blocks
            meta = copy.deepcopy(metain)
            inputs = []
            for ix in bidx:                                                    # loop over blocks in chunk
                data = self.read_block(nb1)
                if nested is True:
                    data = unflattenlist(data, layshp)
                kwargs_copy = copy.deepcopy(kwargs)
                kwargs_copy["args"] = data
                kwargs_copy["meta"] = meta
                if self.vblock:
                    kwargs_copy['block'] = (0, dshape[-2]) + tuple(self.blocks[nb1])
                else:
                    kwargs_copy['block'] = tuple(self.blocks[nb1])+(0, dshape[-1])
                kwargs_copy['valid'] = tuple(self.valid[nb1])
                inputs.append((self, func.__name__, kwargs_copy))              # accumulate inputs
                nb1 += 1

            if self.nthreads > 1:
                result = pyrat.pool.imap(exec_out, inputs)                     # do the multiprocessing
            else:
                result = map(exec_out, inputs)                                 # or avoid it...
            for res in result:                                                 # loop over output blocks (in chunk)
                metaout = res[1]                                               # meta data (possibly modified)
                if nb2 == 0:                                                   # first block -> generate new layer(s)
                    if isinstance(res[0], list) or isinstance(res[0], tuple):
                        self.output = []
                        for n, re in enumerate(res[0]):
                            lshape = re.shape[0:-2]                            # layer geometry
                            if self.vblock:
                                dshape = (re.shape[-2], dshape[-1])
                            else:
                                dshape = (dshape[-2], re.shape[-1])
                            if self.blockprocess is False:                     # no blockprocessing
                                lshape = ()                                    # -> entire image
                                dshape = re.shape
                            self.output.append(pyrat.data.addLayer(dtype=re.dtype, shape=lshape+dshape))
                    else:
                        lshape = res[0].shape[0:-2]                            # layer geometry
                        if self.vblock:
                            dshape = (res[0].shape[-2], dshape[-1])
                        else:
                            dshape = (dshape[-2], res[0].shape[-1])
                        if self.blockprocess is False:                         # no blockprocessing
                            lshape = ()                                        # -> entire image
                            dshape = res[0].shape
                        self.output = pyrat.data.addLayer(dtype=res[0].dtype, shape=lshape+dshape)
                self.save_block(res[0], nb2)
                nb2 += 1
                if silent is False:
                    P.update(nb2)
        if silent is False:
            del P
        pyrat.data.setAnnotation(metaout, layer=self.output)                   # add meta data to output layer
        return self.output                                                     # return output layer

    def layer_fromfunc(self, func, size=(1, 1), silent=True, **kwargs):
        """
        Generates a new layer from the return of its method 'func', called with **kwargs (and possible args stored
        in in the keyword 'args' as tuple). The size of the produced layer must be passed in the 'size'
        keyword. Returns the name of the new layer(s)
        """

        if self.vblock:
            self.initBP(size[-1])
            kwargs["size"] = (size[-2], self.blocksize)
        else:
            self.initBP(size[-2])
            kwargs["size"] = (self.blocksize, size[-1])

        if len(self.blocks) > 1 and self.nthreads > 1:
            idx = [self.blocks[i:i + self.nthreads] for i in range(0, len(self.blocks), self.nthreads)]
        else:
            idx = [[block] for block in self.blocks]

        kwargs["meta"] = {}
        nb1 = 0                                                                # input block number
        nb2 = 0                                                                # output block number
        if silent is False:
            P = ProgressBar('  ' + self.name, len(self.blocks))
            P.update(0)
        for bidx in idx:
            inputs = []
            for ix in bidx:
                kwargs_copy = copy.deepcopy(kwargs)
                if self.vblock:
                    kwargs_copy['block'] = (0, size[-2]) + tuple(self.blocks[nb1])
                else:
                    kwargs_copy['block'] = tuple(self.blocks[nb1])+(0, size[-1])
                kwargs_copy['valid'] = tuple(self.valid[nb1])
                inputs.append((self, func.__name__, kwargs_copy))
                nb1 += 1
            if self.nthreads > 1:
                result = pyrat.pool.imap(exec_out, inputs)
            else:
                result = map(exec_out, inputs)
            for res in result:
                if nb2 == 0:
                    if isinstance(res[0], list) or isinstance(res[0], tuple):
                        self.output = []
                        for n, re in enumerate(res[0]):
                            self.output.append(pyrat.data.addLayer(dtype=re.dtype, shape=size))
                    else:
                        self.output = pyrat.data.addLayer(dtype=res[0].dtype, shape=size)
                self.save_block(res[0], nb2)
                nb2 += 1
                if silent is False:
                    P.update(nb2)
        if silent is False:
            del P
        return self.output

    def layer_accumulate(self, func, silent=True, **kwargs):
        if 'layer' in kwargs:
            self.input = kwargs['layer']
        else:
            self.input = pyrat.data.active

        query = pyrat.data.queryLayer(self.input)
        if isinstance(query, list):
            dshape = query[0]['shape']
        else:
            dshape = query['shape']

        if self.vblock:
            self.initBP(dshape[-1])
        else:
            self.initBP(dshape[-2])

        if len(self.blocks) > 1 and self.nthreads > 1:
            idx = [self.blocks[i:i + self.nthreads] for i in range(0, len(self.blocks), self.nthreads)]
        else:
            idx = [[block] for block in self.blocks]

        if 'combine' in kwargs:                   # if a combine function is provided, extract it
            combine_func = kwargs['combine']
            del kwargs['combine']
        else:
            combine_func = lambda x: x

        out = []
        nb = 0
        metain = pyrat.data.getAnnotation(layer=self.input)
        if silent is False:
            P = ProgressBar('  ' + self.name, len(self.blocks))
            P.update(0)
        for bidx in idx:
            meta = copy.deepcopy(metain)
            inputs = []
            for ix in bidx:
                data = self.read_block(nb)
                kwargs_copy = copy.deepcopy(kwargs)
                kwargs_copy["args"] = data
                kwargs_copy["meta"] = meta
                if self.vblock:
                    kwargs_copy['block'] = (0, dshape[-2]) + tuple(self.blocks[nb])
                else:
                    kwargs_copy['block'] = tuple(self.blocks[nb])+(0, dshape[-1])
                kwargs_copy['valid'] = tuple(self.valid[nb])
                inputs.append((self, func.__name__, kwargs_copy))
                nb += 1
                if silent is False:
                    P.update(nb)
            if self.nthreads > 1:
                result = pyrat.pool.imap(exec_out, inputs)
            else:
                result = map(exec_out, inputs)
            for res in result:
                out.append(res[0])

        if silent is False:
            del P
        out = combine_func(out)                 # call the combine function
        return out

    def layer_extract(self, func, silent=True, **kwargs):
        if 'layer' in kwargs:
            self.input = kwargs['layer']
        else:
            self.input = pyrat.data.active

        query = pyrat.data.queryLayer(self.input)
        if isinstance(query, list):
            dshape = query[0]['shape']
        else:
            dshape = query['shape']

        if self.vblock:
            self.initBP(dshape[-1])
        else:
            self.initBP(dshape[-2])

        if len(self.blocks) > 1 and self.nthreads > 1:
            idx = [self.blocks[i:i + self.nthreads] for i in range(0, len(self.blocks), self.nthreads)]
        else:
            idx = [[block] for block in self.blocks]

        out = []
        nb = 0
        metain = pyrat.data.getAnnotation(layer=self.input)
        if silent is False:
            P = ProgressBar('  ' + self.name, len(self.blocks))
            P.update(0)
        for bidx in idx:
            meta = copy.deepcopy(metain)
            inputs = []
            for ix in bidx:
                data = self.read_block(nb)
                kwargs_copy = copy.deepcopy(kwargs)
                kwargs_copy["args"] = data
                kwargs_copy["meta"] = meta
                if self.vblock:
                    kwargs_copy['block'] = (0, dshape[-2]) + tuple(self.blocks[nb])
                else:
                    kwargs_copy['block'] = tuple(self.blocks[nb])+(0, dshape[-1])
                kwargs_copy['valid'] = tuple(self.valid[nb])
                inputs.append((self, func.__name__, kwargs_copy))
                nb += 1
                if silent is False:
                    P.update(nb)
            if self.nthreads > 1:
                result = pyrat.pool.imap(exec_out, inputs)
            else:
                result = map(exec_out, inputs)
            for res in result:
                out.append(res[0])

        if silent is False:
            del P
        return self.input

    def initBP(self, size):
        """
        Calculates all block positions for a given array length, plus their valid parts, and saves them to the
        member variables self.blocks and self.valid.
        """
        if self.blockprocess is False:                                         # no blockprocessing
            self.blocksize = size
            self.blockoverlap = 0
            self.nthreads = 1
            self.blocks = [[0, size]]
            self.valid = [[0,size]]

        while 4 * self.blockoverlap > self.blocksize:                          # ensure efficient blocksize
            self.blocksize *= 2
        if self.blocksize > size:                                              # but maximum equal image size
            self.blocksize = size

        self.blocks = [[0, self.blocksize]]                      # calculate all block boundaries (considering overlap)
        while self.blocks[-1][1] < size:
            self.blocks.append([self.blocks[-1][1] - 2 * self.blockoverlap, self.blocks[-1][1]
                                - 2 * self.blockoverlap + self.blocksize])
        offset = self.blocks[-1][1] - size                                     # last block starts earlier
        self.blocks[-1][0] -= offset                                           # with increased overlap
        self.blocks[-1][1] -= offset

        self.valid = [0] * len(self.blocks)     # calculate the valid part of each block (start, end)
        for k, block in enumerate(self.blocks):
            if k == 0:                          # first block
                self.valid[k] = [0, block[1] - block[0] - self.blockoverlap]
            elif k == len(self.blocks)-1:       # last block
                self.valid[k] = [self.blocks[-2][1]-self.blockoverlap-block[0], block[1] - block[0]]
            else:                               # middle block
                self.valid[k] = [self.blockoverlap, block[1] - block[0] - self.blockoverlap]

    def save_block(self, data, k):
        """
        Save data to block number k of output layer(s).
        """
        if isinstance(self.output, list) or isinstance(self.output, tuple):
            output = self.output
        else:
            output = (self.output,)

        if isinstance(data, tuple) or isinstance(data, list):
            pass
        else:
            data = (data,)

        for n, dat in enumerate(data):
            if self.blockprocess is True:
                if self.vblock:           # vertical blocks
                    pyrat.data.setData(dat[..., self.valid[k][0]:self.valid[k][1]],
                                       block=(0, 0, self.blocks[k][0]+self.valid[k][0], self.blocks[k][0]+self.valid[k][1]),
                                       layer=output[n])
                else:                     # horizontal blocks
                    pyrat.data.setData(dat[..., self.valid[k][0]:self.valid[k][1], :],
                                       block=(self.blocks[k][0]+self.valid[k][0], self.blocks[k][0]+self.valid[k][1], 0, 0),
                                       layer=output[n])
            else:
                pyrat.data.setData(dat, layer=output[n])

    def read_block(self, k):
        """
        Read block number k from input layer(s).
        """
        if isinstance(self.input, tuple) or isinstance(self.input, list):
            input = self.input
        else:
            input = (self.input,)
        out = []
        for layer in input:
            if self.vblock:
                out.append(pyrat.data.getData(block=(0, 0, self.blocks[k][0], self.blocks[k][1]), layer=layer))
            else:
                out.append(pyrat.data.getData(block=(self.blocks[k][0], self.blocks[k][1], 0, 0), layer=layer))
        if len(input) == 1:
            return out[0]
        else:
            return out

    def checkpara(self, kwargs, para):
        wrong_keys = []
        allowed = ['layer', 'nthreads', 'blockprocess', 'blocksize', 'delete']
        for (key, val) in kwargs.items():
            if key not in para and key not in allowed:          # some keywords are always allowed!
                logging.warning("WARNING: Parameter '"+key+"' not valid. Removing it!")
                wrong_keys.append(key)
        for key in wrong_keys:
            del kwargs[key]

    def checkinput(self):
        if isinstance(self.layer, list):
            return True

        query = pyrat.data.queryLayer(self.layer)

        if self.allowed_ndim is not False:
            if query['ndim'] not in self.allowed_ndim:
                raise PyratInputError('Input layer dimensionality mismatch')

        if self.allowed_dtype is not False:
            if len(set(self.allowed_dtype).intersection(query['dtype'])) == 0:
                raise PyRatInputError('Data type mismatch')

        if self.require_para is not False:
            annotation = pyrat.data.getAnnotation(layer=self.layer)
            if not set(annotation.keys()).issuperset(self.require_para):
                keys = list(set(self.require_para).difference(annotation.keys()))
                raise PyRatInputError('Mandatory meta data missing: '+str(keys))

        return True

    @classmethod
    def crash_handler(cls, ex):
        if pyrat._debug is False:
            import traceback, os.path, sys, textwrap
            tb = sys.exc_info()[2]
            tbinfo = traceback.extract_tb(tb)[-1]
            if hasattr(pyrat, "app"):
                pyrat.app.statusBar.progressbar.setValue(0)
                message = """
                Ooops, this was not planned! You either:
                - used a module in the wrong way
                - you have discovered a bug!?

                Error : %s
                %s in %s (line %s)
                """ % (ex, str(type(ex).__name__), os.path.basename(tbinfo[0]), str(tbinfo[1]))
                foo = QtGui.QMessageBox(parent=pyrat.app)
                foo.setIcon(1)
                foo.setText(textwrap.dedent(message))
                foo.exec_()
            logging.error(bcolors.FAIL + 'ERROR : ' + str(ex))
            logging.error(str(type(ex).__name__) + " in " + os.path.basename(tbinfo[0]) +
                          " (line " + str(tbinfo[1]) + ")" + bcolors.ENDC)
        else:
            raise ex

    @classmethod
    def registerGUI(cls, viewer):
        shortcut = cls.gui['shortcut'] if 'shortcut' in cls.gui else ''

        action = QtWidgets.QAction(cls.gui['entry'], viewer, shortcut=shortcut)                # generate new menu action
        # viewer.connect(action, QtCore.SIGNAL('triggered()'), lambda: cls.guirun(viewer))   # and connect to class method guirun
        action.triggered.connect(lambda: cls.guirun(viewer))

        if cls.gui['menu'] not in viewer.menue:
            logging.warning("\nWARNING: The gui annotation '" +
                            cls.gui['menu'] +
                            "' of the plugin '" +
                            cls.__name__+
                            "' is not present in the PyRat menue!\n")
            return

        before = viewer.exitAct
        if 'before' in cls.gui:                                           # if there is a "before" specified,
            entries = viewer.menue[cls.gui['menu']].actions()             # put new menu entry there
            for entry in entries:
                if str(entry.text()) == cls.gui['before'] or str(entry.whatsThis()) == cls.gui['before']:
                    before = entry
                    break
        viewer.menue[cls.gui['menu']].insertAction(before, action)        # finally insert entry...

    @classmethod
    def guirun(cls, viewer):
        para_backup = copy.deepcopy(cls.para)                # keep a deep copy of the default parameters
        res = 1
        if len(cls.para) > 0:
            wid = pyrat.viewer.Dialogs.FlexInputDialog(cls.para, parent=viewer, doc=cls.__doc__)
            res = wid.exec_()
        if res == 1:
            plugin = cls()                                   # instance with new parameters
            setattr(cls, 'para', para_backup)                # copy back the defaults
            viewer.statusBar.setMessage(message=' '+plugin.name+' ', colour = 'R')
            if pyrat._debug is False:
                try:
                    layers = plugin.run()
                    del plugin
                    viewer.updateViewer(layer=layers)
                except Exception as ex:
<<<<<<< HEAD
                    import traceback, os.path, sys, textwrap
                    tb = sys.exc_info()[2]
                    tbinfo = traceback.extract_tb(tb)[-1]
                    print()
                    if hasattr(pyrat, "app"):
                        pyrat.app.statusBar.progressbar.setValue(0)
                        message = """
                        Ooops, this was not planned!
                        You either found a bug, or are using a module in the wrong way!
                        PyRAT will try to continue ignoring this error...

                        Error : %s
                        Module: %s
                        Line  : %s
                        """ % (str(type(ex).__name__), os.path.basename(tbinfo[0]), str(tbinfo[1]))
                        foo = QtWidgets.QMessageBox(parent=pyrat.app)
                        foo.setIcon(1)
                        foo.setText(textwrap.dedent(message))
                        foo.exec_()
                    logging.error(str(type(ex).__name__)+" in "+os.path.basename(tbinfo[0])+" (line "+str(tbinfo[1])+")")
=======
                    cls.crash_handler(ex)
>>>>>>> c797bbf1
            else:
                layers = plugin.run()
                del plugin
                viewer.updateViewer(layer=layers)
            viewer.statusBar.setMessage(message=' Ready ', colour='G')<|MERGE_RESOLUTION|>--- conflicted
+++ resolved
@@ -1,15 +1,8 @@
-<<<<<<< HEAD
 from PyQt5 import QtCore, QtWidgets
 import pyrat
-=======
->>>>>>> c797bbf1
 import copy
 import logging
-
-from PyQt4 import QtGui, QtCore
-
-import pyrat
-from pyrat.tools import ProgressBar, flattenlist, unflattenlist, bcolors, PyratInputError
+from pyrat.tools import ProgressBar, flattenlist, unflattenlist, bcolors
 
 
 def exec_out(args):
@@ -514,30 +507,7 @@
                     del plugin
                     viewer.updateViewer(layer=layers)
                 except Exception as ex:
-<<<<<<< HEAD
-                    import traceback, os.path, sys, textwrap
-                    tb = sys.exc_info()[2]
-                    tbinfo = traceback.extract_tb(tb)[-1]
-                    print()
-                    if hasattr(pyrat, "app"):
-                        pyrat.app.statusBar.progressbar.setValue(0)
-                        message = """
-                        Ooops, this was not planned!
-                        You either found a bug, or are using a module in the wrong way!
-                        PyRAT will try to continue ignoring this error...
-
-                        Error : %s
-                        Module: %s
-                        Line  : %s
-                        """ % (str(type(ex).__name__), os.path.basename(tbinfo[0]), str(tbinfo[1]))
-                        foo = QtWidgets.QMessageBox(parent=pyrat.app)
-                        foo.setIcon(1)
-                        foo.setText(textwrap.dedent(message))
-                        foo.exec_()
-                    logging.error(str(type(ex).__name__)+" in "+os.path.basename(tbinfo[0])+" (line "+str(tbinfo[1])+")")
-=======
                     cls.crash_handler(ex)
->>>>>>> c797bbf1
             else:
                 layers = plugin.run()
                 del plugin
